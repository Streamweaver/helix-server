import graphene
from graphene_django.debug import DjangoDebug

from apps.users import schema as user_schema, mutations as user_mutations
from apps.contact import schema as contact_schema, mutations as contact_mutations
from apps.organization import schema as organization_schema, mutations as organization_mutations
from apps.country import schema as country_schema


<<<<<<< HEAD
class Query(user_schema.Query, graphene.ObjectType):
    debug = graphene.Field(DjangoDebug, name='_debug')
=======
class Query(user_schema.Query,
            contact_schema.Query,
            organization_schema.Query,
            country_schema.Query,
            graphene.ObjectType):
    pass
>>>>>>> adeec2c0


class Mutation(user_mutations.Mutation,
               contact_mutations.Mutation,
               organization_mutations.Mutation,
               graphene.ObjectType):
    pass


schema = graphene.Schema(query=Query, mutation=Mutation)<|MERGE_RESOLUTION|>--- conflicted
+++ resolved
@@ -7,17 +7,12 @@
 from apps.country import schema as country_schema
 
 
-<<<<<<< HEAD
-class Query(user_schema.Query, graphene.ObjectType):
-    debug = graphene.Field(DjangoDebug, name='_debug')
-=======
 class Query(user_schema.Query,
             contact_schema.Query,
             organization_schema.Query,
             country_schema.Query,
             graphene.ObjectType):
-    pass
->>>>>>> adeec2c0
+    debug = graphene.Field(DjangoDebug, name='_debug')
 
 
 class Mutation(user_mutations.Mutation,
